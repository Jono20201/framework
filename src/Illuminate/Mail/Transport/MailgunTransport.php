--- conflicted
+++ resolved
@@ -63,24 +63,10 @@
 
         $message->setBcc([]);
 
-<<<<<<< HEAD
         $options['multipart'] = [
             ['name' => 'to', 'contents' => $to],
-            ['name' => 'message', 'contents' => (string) $message, 'filename' => 'message.mime'],
+            ['name' => 'message', 'contents' => $message->toString(), 'filename' => 'message.mime'],
         ];
-=======
-        if (version_compare(ClientInterface::VERSION, '6') === 1) {
-            $options['multipart'] = [
-                ['name' => 'to', 'contents' => $to],
-                ['name' => 'message', 'contents' => $message->toString(), 'filename' => 'message.mime'],
-            ];
-        } else {
-            $options['body'] = [
-                'to' => $to,
-                'message' => new PostFile('message', $message->toString()),
-            ];
-        }
->>>>>>> 3e61e32e
 
         return $this->client->post($this->url, $options);
     }
