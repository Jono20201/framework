{
    "name": "illuminate/encryption",
    "description": "The Illuminate Encryption package.",
    "license": "MIT",
    "homepage": "http://laravel.com",
    "support": {
        "issues": "https://github.com/laravel/framework/issues",
        "source": "https://github.com/laravel/framework"
    },
    "authors": [
        {
            "name": "Taylor Otwell",
            "email": "taylorotwell@gmail.com"
        }
    ],
    "require": {
        "php": ">=5.5.9",
        "ext-openssl": "*",
<<<<<<< HEAD
        "illuminate/contracts": "5.2.*",
        "illuminate/support": "5.2.*",
        "symfony/security-core": "2.8.*"
=======
        "illuminate/contracts": "5.1.*",
        "illuminate/support": "5.1.*"
>>>>>>> 73ad2636
    },
    "autoload": {
        "psr-4": {
            "Illuminate\\Encryption\\": ""
        }
    },
    "extra": {
        "branch-alias": {
            "dev-master": "5.2-dev"
        }
    },
    "minimum-stability": "dev"
}<|MERGE_RESOLUTION|>--- conflicted
+++ resolved
@@ -16,14 +16,8 @@
     "require": {
         "php": ">=5.5.9",
         "ext-openssl": "*",
-<<<<<<< HEAD
         "illuminate/contracts": "5.2.*",
-        "illuminate/support": "5.2.*",
-        "symfony/security-core": "2.8.*"
-=======
-        "illuminate/contracts": "5.1.*",
         "illuminate/support": "5.1.*"
->>>>>>> 73ad2636
     },
     "autoload": {
         "psr-4": {
