<?php namespace Illuminate\Foundation\Testing;

abstract class TestCase extends \PHPUnit_Framework_TestCase {

	use ApplicationTrait, AssertionsTrait;

	/**
	 * Setup the test environment.
	 *
	 * @return void
	 */
	public function setUp()
	{
		if ( ! $this->app)
		{
			$this->refreshApplication();
		}
	}

	/**
	 * Creates the application.
	 *
	 * Needs to be implemented by subclasses.
	 *
	 * @return \Symfony\Component\HttpKernel\HttpKernelInterface
	 */
	abstract public function createApplication();

<<<<<<< HEAD
	/**
	 * Call the given URI and return the Response.
	 *
	 * @param  string  $method
	 * @param  string  $uri
	 * @param  array   $parameters
	 * @param  array   $files
	 * @param  array   $server
	 * @param  string  $content
	 * @param  bool    $changeHistory
	 * @return \Illuminate\Http\Response
	 */
	public function call($method, $uri, $parameters = [], $files = [], $server = [], $content = null, $changeHistory = true)
	{
		$this->client->request($method, $uri, $parameters, $files, $server, $content, $changeHistory);

		return $this->client->getResponse();
	}

	/**
	 * Call the given HTTPS URI and return the Response.
	 *
	 * @param  string  $method
	 * @param  string  $uri
	 * @param  array   $parameters
	 * @param  array   $files
	 * @param  array   $server
	 * @param  string  $content
	 * @param  bool    $changeHistory
	 * @return \Illuminate\Http\Response
	 */
	public function callSecure($method, $uri, $parameters = [], $files = [], $server = [], $content = null, $changeHistory = true)
	{
		$uri = 'https://localhost/'.ltrim($uri, '/');

		return $this->call($method, $uri, $parameters, $files, $server, $content, $changeHistory);
	}

	/**
	 * Call a controller action and return the Response.
	 *
	 * @param  string  $method
	 * @param  string  $action
	 * @param  array   $wildcards
	 * @param  array   $parameters
	 * @param  array   $files
	 * @param  array   $server
	 * @param  string  $content
	 * @param  bool    $changeHistory
	 * @return \Illuminate\Http\Response
	 */
	public function action($method, $action, $wildcards = array(), $parameters = array(), $files = array(), $server = array(), $content = null, $changeHistory = true)
	{
		$uri = $this->app['url']->action($action, $wildcards, true);

		return $this->call($method, $uri, $parameters, $files, $server, $content, $changeHistory);
	}

	/**
	 * Call a named route and return the Response.
	 *
	 * @param  string  $method
	 * @param  string  $name
	 * @param  array   $routeParameters
	 * @param  array   $parameters
	 * @param  array   $files
	 * @param  array   $server
	 * @param  string  $content
	 * @param  bool    $changeHistory
	 * @return \Illuminate\Http\Response
	 */
	public function route($method, $name, $routeParameters = array(), $parameters = array(), $files = array(), $server = array(), $content = null, $changeHistory = true)
	{
		$uri = $this->app['url']->route($name, $routeParameters);

		return $this->call($method, $uri, $parameters, $files, $server, $content, $changeHistory);
	}

	/**
	 * Assert that the client response has an OK status code.
	 *
	 * @return void
	 */
	public function assertResponseOk()
	{
		$response = $this->client->getResponse();

		$actual = $response->getStatusCode();

		return $this->assertTrue($response->isOk(), 'Expected status code 200, got ' .$actual);
	}

	/**
	 * Assert that the client response has a given code.
	 *
	 * @param  int  $code
	 * @return void
	 */
	public function assertResponseStatus($code)
	{
		return $this->assertEquals($code, $this->client->getResponse()->getStatusCode());
	}

	/**
	 * Assert that the response view has a given piece of bound data.
	 *
	 * @param  string|array  $key
	 * @param  mixed  $value
	 * @return void
	 */
	public function assertViewHas($key, $value = null)
	{
		if (is_array($key)) return $this->assertViewHasAll($key);

		$response = $this->client->getResponse();

		if ( ! isset($response->original) || ! $response->original instanceof View)
		{
			return $this->assertTrue(false, 'The response was not a view.');
		}

		if (is_null($value))
		{
			$this->assertArrayHasKey($key, $response->original->getData());
		}
		else
		{
			$this->assertEquals($value, $response->original->$key);
		}
	}

	/**
	 * Assert that the view has a given list of bound data.
	 *
	 * @param  array  $bindings
	 * @return void
	 */
	public function assertViewHasAll(array $bindings)
	{
		foreach ($bindings as $key => $value)
		{
			if (is_int($key))
			{
				$this->assertViewHas($value);
			}
			else
			{
				$this->assertViewHas($key, $value);
			}
		}
	}

	/**
	 * Assert that the response view is missing a piece of bound data.
	 *
	 * @param  string  $key
	 * @return void
	 */
	public function assertViewMissing($key)
	{
		$response = $this->client->getResponse();

		if ( ! isset($response->original) || ! $response->original instanceof View)
		{
			return $this->assertTrue(false, 'The response was not a view.');
		}

		$this->assertArrayNotHasKey($key, $response->original->getData());
	}

	/**
	 * Assert whether the client was redirected to a given URI.
	 *
	 * @param  string  $uri
	 * @param  array   $with
	 * @return void
	 */
	public function assertRedirectedTo($uri, $with = array())
	{
		$response = $this->client->getResponse();

		$this->assertInstanceOf('Illuminate\Http\RedirectResponse', $response);

		$this->assertEquals($this->app['url']->to($uri), $response->headers->get('Location'));

		$this->assertSessionHasAll($with);
	}

	/**
	 * Assert whether the client was redirected to a given route.
	 *
	 * @param  string  $name
	 * @param  array   $parameters
	 * @param  array   $with
	 * @return void
	 */
	public function assertRedirectedToRoute($name, $parameters = array(), $with = array())
	{
		$this->assertRedirectedTo($this->app['url']->route($name, $parameters), $with);
	}

	/**
	 * Assert whether the client was redirected to a given action.
	 *
	 * @param  string  $name
	 * @param  array   $parameters
	 * @param  array   $with
	 * @return void
	 */
	public function assertRedirectedToAction($name, $parameters = array(), $with = array())
	{
		$this->assertRedirectedTo($this->app['url']->action($name, $parameters), $with);
	}

	/**
	 * Assert that the session has a given list of values.
	 *
	 * @param  string|array  $key
	 * @param  mixed  $value
	 * @return void
	 */
	public function assertSessionHas($key, $value = null)
	{
		if (is_array($key)) return $this->assertSessionHasAll($key);

		if (is_null($value))
		{
			$this->assertTrue($this->app['session.store']->has($key), "Session missing key: $key");
		}
		else
		{
			$this->assertEquals($value, $this->app['session.store']->get($key));
		}
	}

	/**
	 * Assert that the session has a given list of values.
	 *
	 * @param  array  $bindings
	 * @return void
	 */
	public function assertSessionHasAll(array $bindings)
	{
		foreach ($bindings as $key => $value)
		{
			if (is_int($key))
			{
				$this->assertSessionHas($value);
			}
			else
			{
				$this->assertSessionHas($key, $value);
			}
		}
	}

	/**
	 * Assert that the session has errors bound.
	 *
	 * @param  string|array  $bindings
	 * @param  mixed  $format
	 * @return void
	 */
	public function assertSessionHasErrors($bindings = array(), $format = null)
	{
		$this->assertSessionHas('errors');

		$bindings = (array) $bindings;

		$errors = $this->app['session.store']->get('errors');

		foreach ($bindings as $key => $value)
		{
			if (is_int($key))
			{
				$this->assertTrue($errors->has($value), "Session missing error: $value");
			}
			else
			{
				$this->assertContains($value, $errors->get($key, $format));
			}
		}
	}

	/**
	 * Assert that the session has old input.
	 *
	 * @return void
	 */
	public function assertHasOldInput()
	{
		$this->assertSessionHas('_old_input');
	}

	/**
	 * Set the session to the given array.
	 *
	 * @param  array  $data
	 * @return void
	 */
	public function session(array $data)
	{
		$this->startSession();

		foreach ($data as $key => $value)
		{
			$this->app['session']->put($key, $value);
		}
	}

	/**
	 * Flush all of the current session data.
	 *
	 * @return void
	 */
	public function flushSession()
	{
		$this->startSession();

		$this->app['session']->flush();
	}

	/**
	 * Start the session for the application.
	 *
	 * @return void
	 */
	protected function startSession()
	{
		if ( ! $this->app['session']->isStarted())
		{
			$this->app['session']->start();
		}
	}

	/**
	 * Set the currently logged in user for the application.
	 *
	 * @param  \Illuminate\Auth\UserInterface  $user
	 * @param  string  $driver
	 * @return void
	 */
	public function be(UserInterface $user, $driver = null)
	{
		$this->app['auth']->driver($driver)->setUser($user);
	}

	/**
	 * Seed a given database connection.
	 *
	 * @param  string  $class
	 * @return void
	 */
	public function seed($class = 'DatabaseSeeder')
	{
		$this->app['artisan']->call('db:seed', array('--class' => $class));
	}

	/**
	 * Create a new HttpKernel client instance.
	 *
	 * @param  array  $server
	 * @return \Symfony\Component\HttpKernel\Client
	 */
	protected function createClient(array $server = array())
	{
		return new Client($this->app, $server);
	}

=======
>>>>>>> e0483efd
}<|MERGE_RESOLUTION|>--- conflicted
+++ resolved
@@ -26,376 +26,4 @@
 	 */
 	abstract public function createApplication();
 
-<<<<<<< HEAD
-	/**
-	 * Call the given URI and return the Response.
-	 *
-	 * @param  string  $method
-	 * @param  string  $uri
-	 * @param  array   $parameters
-	 * @param  array   $files
-	 * @param  array   $server
-	 * @param  string  $content
-	 * @param  bool    $changeHistory
-	 * @return \Illuminate\Http\Response
-	 */
-	public function call($method, $uri, $parameters = [], $files = [], $server = [], $content = null, $changeHistory = true)
-	{
-		$this->client->request($method, $uri, $parameters, $files, $server, $content, $changeHistory);
-
-		return $this->client->getResponse();
-	}
-
-	/**
-	 * Call the given HTTPS URI and return the Response.
-	 *
-	 * @param  string  $method
-	 * @param  string  $uri
-	 * @param  array   $parameters
-	 * @param  array   $files
-	 * @param  array   $server
-	 * @param  string  $content
-	 * @param  bool    $changeHistory
-	 * @return \Illuminate\Http\Response
-	 */
-	public function callSecure($method, $uri, $parameters = [], $files = [], $server = [], $content = null, $changeHistory = true)
-	{
-		$uri = 'https://localhost/'.ltrim($uri, '/');
-
-		return $this->call($method, $uri, $parameters, $files, $server, $content, $changeHistory);
-	}
-
-	/**
-	 * Call a controller action and return the Response.
-	 *
-	 * @param  string  $method
-	 * @param  string  $action
-	 * @param  array   $wildcards
-	 * @param  array   $parameters
-	 * @param  array   $files
-	 * @param  array   $server
-	 * @param  string  $content
-	 * @param  bool    $changeHistory
-	 * @return \Illuminate\Http\Response
-	 */
-	public function action($method, $action, $wildcards = array(), $parameters = array(), $files = array(), $server = array(), $content = null, $changeHistory = true)
-	{
-		$uri = $this->app['url']->action($action, $wildcards, true);
-
-		return $this->call($method, $uri, $parameters, $files, $server, $content, $changeHistory);
-	}
-
-	/**
-	 * Call a named route and return the Response.
-	 *
-	 * @param  string  $method
-	 * @param  string  $name
-	 * @param  array   $routeParameters
-	 * @param  array   $parameters
-	 * @param  array   $files
-	 * @param  array   $server
-	 * @param  string  $content
-	 * @param  bool    $changeHistory
-	 * @return \Illuminate\Http\Response
-	 */
-	public function route($method, $name, $routeParameters = array(), $parameters = array(), $files = array(), $server = array(), $content = null, $changeHistory = true)
-	{
-		$uri = $this->app['url']->route($name, $routeParameters);
-
-		return $this->call($method, $uri, $parameters, $files, $server, $content, $changeHistory);
-	}
-
-	/**
-	 * Assert that the client response has an OK status code.
-	 *
-	 * @return void
-	 */
-	public function assertResponseOk()
-	{
-		$response = $this->client->getResponse();
-
-		$actual = $response->getStatusCode();
-
-		return $this->assertTrue($response->isOk(), 'Expected status code 200, got ' .$actual);
-	}
-
-	/**
-	 * Assert that the client response has a given code.
-	 *
-	 * @param  int  $code
-	 * @return void
-	 */
-	public function assertResponseStatus($code)
-	{
-		return $this->assertEquals($code, $this->client->getResponse()->getStatusCode());
-	}
-
-	/**
-	 * Assert that the response view has a given piece of bound data.
-	 *
-	 * @param  string|array  $key
-	 * @param  mixed  $value
-	 * @return void
-	 */
-	public function assertViewHas($key, $value = null)
-	{
-		if (is_array($key)) return $this->assertViewHasAll($key);
-
-		$response = $this->client->getResponse();
-
-		if ( ! isset($response->original) || ! $response->original instanceof View)
-		{
-			return $this->assertTrue(false, 'The response was not a view.');
-		}
-
-		if (is_null($value))
-		{
-			$this->assertArrayHasKey($key, $response->original->getData());
-		}
-		else
-		{
-			$this->assertEquals($value, $response->original->$key);
-		}
-	}
-
-	/**
-	 * Assert that the view has a given list of bound data.
-	 *
-	 * @param  array  $bindings
-	 * @return void
-	 */
-	public function assertViewHasAll(array $bindings)
-	{
-		foreach ($bindings as $key => $value)
-		{
-			if (is_int($key))
-			{
-				$this->assertViewHas($value);
-			}
-			else
-			{
-				$this->assertViewHas($key, $value);
-			}
-		}
-	}
-
-	/**
-	 * Assert that the response view is missing a piece of bound data.
-	 *
-	 * @param  string  $key
-	 * @return void
-	 */
-	public function assertViewMissing($key)
-	{
-		$response = $this->client->getResponse();
-
-		if ( ! isset($response->original) || ! $response->original instanceof View)
-		{
-			return $this->assertTrue(false, 'The response was not a view.');
-		}
-
-		$this->assertArrayNotHasKey($key, $response->original->getData());
-	}
-
-	/**
-	 * Assert whether the client was redirected to a given URI.
-	 *
-	 * @param  string  $uri
-	 * @param  array   $with
-	 * @return void
-	 */
-	public function assertRedirectedTo($uri, $with = array())
-	{
-		$response = $this->client->getResponse();
-
-		$this->assertInstanceOf('Illuminate\Http\RedirectResponse', $response);
-
-		$this->assertEquals($this->app['url']->to($uri), $response->headers->get('Location'));
-
-		$this->assertSessionHasAll($with);
-	}
-
-	/**
-	 * Assert whether the client was redirected to a given route.
-	 *
-	 * @param  string  $name
-	 * @param  array   $parameters
-	 * @param  array   $with
-	 * @return void
-	 */
-	public function assertRedirectedToRoute($name, $parameters = array(), $with = array())
-	{
-		$this->assertRedirectedTo($this->app['url']->route($name, $parameters), $with);
-	}
-
-	/**
-	 * Assert whether the client was redirected to a given action.
-	 *
-	 * @param  string  $name
-	 * @param  array   $parameters
-	 * @param  array   $with
-	 * @return void
-	 */
-	public function assertRedirectedToAction($name, $parameters = array(), $with = array())
-	{
-		$this->assertRedirectedTo($this->app['url']->action($name, $parameters), $with);
-	}
-
-	/**
-	 * Assert that the session has a given list of values.
-	 *
-	 * @param  string|array  $key
-	 * @param  mixed  $value
-	 * @return void
-	 */
-	public function assertSessionHas($key, $value = null)
-	{
-		if (is_array($key)) return $this->assertSessionHasAll($key);
-
-		if (is_null($value))
-		{
-			$this->assertTrue($this->app['session.store']->has($key), "Session missing key: $key");
-		}
-		else
-		{
-			$this->assertEquals($value, $this->app['session.store']->get($key));
-		}
-	}
-
-	/**
-	 * Assert that the session has a given list of values.
-	 *
-	 * @param  array  $bindings
-	 * @return void
-	 */
-	public function assertSessionHasAll(array $bindings)
-	{
-		foreach ($bindings as $key => $value)
-		{
-			if (is_int($key))
-			{
-				$this->assertSessionHas($value);
-			}
-			else
-			{
-				$this->assertSessionHas($key, $value);
-			}
-		}
-	}
-
-	/**
-	 * Assert that the session has errors bound.
-	 *
-	 * @param  string|array  $bindings
-	 * @param  mixed  $format
-	 * @return void
-	 */
-	public function assertSessionHasErrors($bindings = array(), $format = null)
-	{
-		$this->assertSessionHas('errors');
-
-		$bindings = (array) $bindings;
-
-		$errors = $this->app['session.store']->get('errors');
-
-		foreach ($bindings as $key => $value)
-		{
-			if (is_int($key))
-			{
-				$this->assertTrue($errors->has($value), "Session missing error: $value");
-			}
-			else
-			{
-				$this->assertContains($value, $errors->get($key, $format));
-			}
-		}
-	}
-
-	/**
-	 * Assert that the session has old input.
-	 *
-	 * @return void
-	 */
-	public function assertHasOldInput()
-	{
-		$this->assertSessionHas('_old_input');
-	}
-
-	/**
-	 * Set the session to the given array.
-	 *
-	 * @param  array  $data
-	 * @return void
-	 */
-	public function session(array $data)
-	{
-		$this->startSession();
-
-		foreach ($data as $key => $value)
-		{
-			$this->app['session']->put($key, $value);
-		}
-	}
-
-	/**
-	 * Flush all of the current session data.
-	 *
-	 * @return void
-	 */
-	public function flushSession()
-	{
-		$this->startSession();
-
-		$this->app['session']->flush();
-	}
-
-	/**
-	 * Start the session for the application.
-	 *
-	 * @return void
-	 */
-	protected function startSession()
-	{
-		if ( ! $this->app['session']->isStarted())
-		{
-			$this->app['session']->start();
-		}
-	}
-
-	/**
-	 * Set the currently logged in user for the application.
-	 *
-	 * @param  \Illuminate\Auth\UserInterface  $user
-	 * @param  string  $driver
-	 * @return void
-	 */
-	public function be(UserInterface $user, $driver = null)
-	{
-		$this->app['auth']->driver($driver)->setUser($user);
-	}
-
-	/**
-	 * Seed a given database connection.
-	 *
-	 * @param  string  $class
-	 * @return void
-	 */
-	public function seed($class = 'DatabaseSeeder')
-	{
-		$this->app['artisan']->call('db:seed', array('--class' => $class));
-	}
-
-	/**
-	 * Create a new HttpKernel client instance.
-	 *
-	 * @param  array  $server
-	 * @return \Symfony\Component\HttpKernel\Client
-	 */
-	protected function createClient(array $server = array())
-	{
-		return new Client($this->app, $server);
-	}
-
-=======
->>>>>>> e0483efd
 }