--- conflicted
+++ resolved
@@ -36,11 +36,7 @@
     protected $customDirectives = [];
 
     /**
-<<<<<<< HEAD
      * All custom "condition" handlers.
-=======
-     * All custom "if" directives.
->>>>>>> 636257b5
      *
      * @var array
      */
