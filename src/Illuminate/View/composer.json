{
    "name": "illuminate/view",
    "description": "The Illuminate View package.",
    "license": "MIT",
    "homepage": "http://laravel.com",
    "support": {
        "issues": "https://github.com/laravel/framework/issues",
        "source": "https://github.com/laravel/framework"
    },
    "authors": [
        {
            "name": "Taylor Otwell",
            "email": "taylorotwell@gmail.com"
        }
    ],
    "require": {
        "php": ">=5.5.9",
<<<<<<< HEAD
        "illuminate/container": "5.2.*",
        "illuminate/contracts": "5.2.*",
        "illuminate/filesystem": "5.2.*",
        "illuminate/support": "5.2.*"
=======
        "illuminate/container": "5.1.*",
        "illuminate/contracts": "5.1.*",
        "illuminate/events": "5.1.*",
        "illuminate/filesystem": "5.1.*",
        "illuminate/support": "5.1.*"
>>>>>>> 4eeea81e
    },
    "autoload": {
        "psr-4": {
            "Illuminate\\View\\": ""
        }
    },
    "extra": {
        "branch-alias": {
            "dev-master": "5.2-dev"
        }
    },
    "minimum-stability": "dev"
}<|MERGE_RESOLUTION|>--- conflicted
+++ resolved
@@ -15,18 +15,11 @@
     ],
     "require": {
         "php": ">=5.5.9",
-<<<<<<< HEAD
         "illuminate/container": "5.2.*",
         "illuminate/contracts": "5.2.*",
+        "illuminate/events": "5.2.*",
         "illuminate/filesystem": "5.2.*",
         "illuminate/support": "5.2.*"
-=======
-        "illuminate/container": "5.1.*",
-        "illuminate/contracts": "5.1.*",
-        "illuminate/events": "5.1.*",
-        "illuminate/filesystem": "5.1.*",
-        "illuminate/support": "5.1.*"
->>>>>>> 4eeea81e
     },
     "autoload": {
         "psr-4": {
