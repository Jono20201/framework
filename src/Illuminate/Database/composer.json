--- conflicted
+++ resolved
@@ -16,21 +16,11 @@
         "nesbot/carbon": "~1.0"
     },
     "require-dev": {
-<<<<<<< HEAD
         "illuminate/cache": "4.3.*",
         "illuminate/console": "4.3.*",
         "illuminate/filesystem": "4.3.*",
         "illuminate/pagination": "4.3.*",
-        "illuminate/support": "4.3.*",
-        "mockery/mockery": "0.9.*",
-        "phpunit/phpunit": "4.0.*"
-=======
-        "illuminate/cache": "4.2.*",
-        "illuminate/console": "4.2.*",
-        "illuminate/filesystem": "4.2.*",
-        "illuminate/pagination": "4.2.*",
-        "illuminate/support": "4.2.*"
->>>>>>> d58a6037
+        "illuminate/support": "4.3.*"
     },
     "autoload": {
         "psr-0": {
