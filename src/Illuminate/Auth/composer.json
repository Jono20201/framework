--- conflicted
+++ resolved
@@ -14,18 +14,11 @@
         }
     ],
     "require": {
-<<<<<<< HEAD
         "php": ">=7.0",
         "illuminate/contracts": "5.5.*",
         "illuminate/http": "5.5.*",
+        "illuminate/queue": "5.5.*",
         "illuminate/support": "5.5.*",
-=======
-        "php": ">=5.6.4",
-        "illuminate/contracts": "5.4.*",
-        "illuminate/http": "5.4.*",
-        "illuminate/queue": "5.4.*",
-        "illuminate/support": "5.4.*",
->>>>>>> ff65fc93
         "nesbot/carbon": "~1.20"
     },
     "autoload": {
