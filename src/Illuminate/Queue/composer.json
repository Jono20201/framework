--- conflicted
+++ resolved
@@ -14,20 +14,12 @@
         }
     ],
     "require": {
-<<<<<<< HEAD
         "php": ">=7.0",
         "illuminate/console": "5.5.*",
         "illuminate/container": "5.5.*",
         "illuminate/contracts": "5.5.*",
+        "illuminate/filesystem": "5.5.*",
         "illuminate/support": "5.5.*",
-=======
-        "php": ">=5.6.4",
-        "illuminate/console": "5.4.*",
-        "illuminate/container": "5.4.*",
-        "illuminate/contracts": "5.4.*",
-        "illuminate/filesystem": "5.4.*",
-        "illuminate/support": "5.4.*",
->>>>>>> 4c883704
         "nesbot/carbon": "~1.20",
         "symfony/debug": "~3.2",
         "symfony/process": "~3.2"
