--- conflicted
+++ resolved
@@ -42,21 +42,6 @@
     }
 
     /**
-<<<<<<< HEAD
-     * Store multiple items in the cache for a given number of minutes.
-     *
-     * @param  array  $values
-     * @param  float|int  $minutes
-     * @return void
-     */
-    public function putMultiple(array $values, $minutes)
-    {
-        $this->storage += $values;
-    }
-
-    /**
-=======
->>>>>>> 0b863b83
      * Increment the value of an item in the cache.
      *
      * @param  string  $key
