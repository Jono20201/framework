--- conflicted
+++ resolved
@@ -15,13 +15,7 @@
         "symfony/translation": "2.5.*"
     },
     "require-dev": {
-<<<<<<< HEAD
-        "illuminate/database": "4.3.*",
-        "mockery/mockery": "0.9.*",
-        "phpunit/phpunit": "4.0.*"
-=======
-        "illuminate/database": "4.2.*"
->>>>>>> d58a6037
+        "illuminate/database": "4.3.*"
     },
     "autoload": {
         "psr-0": {
