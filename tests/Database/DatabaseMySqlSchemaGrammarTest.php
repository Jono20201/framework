<?php

use Mockery as m;
use Illuminate\Database\Schema\Blueprint;

class DatabaseMySqlSchemaGrammarTest extends PHPUnit_Framework_TestCase {

	public function tearDown()
	{
		m::close();
	}


	public function testBasicCreateTable()
	{
		$blueprint = new Blueprint('users');
		$blueprint->create();
		$blueprint->increments('id');
		$blueprint->string('email');

		$conn = $this->getConnection();
		$conn->shouldReceive('getConfig')->once()->with('charset')->andReturn('utf8');
		$conn->shouldReceive('getConfig')->once()->with('collation')->andReturn('utf8_unicode_ci');

		$statements = $blueprint->toSql($conn, $this->getGrammar());

		$this->assertEquals(1, count($statements));
		$this->assertEquals('create table `users` (`id` int unsigned not null auto_increment primary key, `email` varchar(255) not null) default character set utf8 collate utf8_unicode_ci', $statements[0]);

		$blueprint = new Blueprint('users');
		$blueprint->increments('id');
		$blueprint->string('email');

		$conn = $this->getConnection();
		$conn->shouldReceive('getConfig')->andReturn(null);

		$statements = $blueprint->toSql($conn, $this->getGrammar());

		$this->assertEquals(1, count($statements));
		$this->assertEquals('alter table `users` add `id` int unsigned not null auto_increment primary key, add `email` varchar(255) not null', $statements[0]);
	}


	public function testBasicCreateTableWithPrefix()
	{
		$blueprint = new Blueprint('users');
		$blueprint->create();
		$blueprint->increments('id');
		$blueprint->string('email');
		$grammar = $this->getGrammar();
		$grammar->setTablePrefix('prefix_');

		$conn = $this->getConnection();
		$conn->shouldReceive('getConfig')->andReturn(null);

		$statements = $blueprint->toSql($conn, $grammar);

		$this->assertEquals(1, count($statements));
		$this->assertEquals('create table `prefix_users` (`id` int unsigned not null auto_increment primary key, `email` varchar(255) not null)', $statements[0]);
	}


	public function testDropTable()
	{
		$blueprint = new Blueprint('users');
		$blueprint->drop();
		$statements = $blueprint->toSql($this->getConnection(), $this->getGrammar());

		$this->assertEquals(1, count($statements));
		$this->assertEquals('drop table `users`', $statements[0]);
	}


	public function testDropTableIfExists()
	{
		$blueprint = new Blueprint('users');
		$blueprint->dropIfExists();
		$statements = $blueprint->toSql($this->getConnection(), $this->getGrammar());

		$this->assertEquals(1, count($statements));
		$this->assertEquals('drop table if exists `users`', $statements[0]);
	}


	public function testDropColumn()
	{
		$blueprint = new Blueprint('users');
		$blueprint->dropColumn('foo');
		$statements = $blueprint->toSql($this->getConnection(), $this->getGrammar());

		$this->assertEquals(1, count($statements));
		$this->assertEquals('alter table `users` drop `foo`', $statements[0]);

		$blueprint = new Blueprint('users');
		$blueprint->dropColumn(array('foo', 'bar'));
		$statements = $blueprint->toSql($this->getConnection(), $this->getGrammar());

		$this->assertEquals(1, count($statements));
		$this->assertEquals('alter table `users` drop `foo`, drop `bar`', $statements[0]);

		$blueprint = new Blueprint('users');
		$blueprint->dropColumn('foo', 'bar');
		$statements = $blueprint->toSql($this->getConnection(), $this->getGrammar());

		$this->assertEquals(1, count($statements));
		$this->assertEquals('alter table `users` drop `foo`, drop `bar`', $statements[0]);
	}


	public function testDropPrimary()
	{
		$blueprint = new Blueprint('users');
		$blueprint->dropPrimary();
		$statements = $blueprint->toSql($this->getConnection(), $this->getGrammar());

		$this->assertEquals(1, count($statements));
		$this->assertEquals('alter table `users` drop primary key', $statements[0]);
	}


	public function testDropUnique()
	{
		$blueprint = new Blueprint('users');
		$blueprint->dropUnique('foo');
		$statements = $blueprint->toSql($this->getConnection(), $this->getGrammar());

		$this->assertEquals(1, count($statements));
		$this->assertEquals('alter table `users` drop index foo', $statements[0]);
	}


	public function testDropIndex()
	{
		$blueprint = new Blueprint('users');
		$blueprint->dropIndex('foo');
		$statements = $blueprint->toSql($this->getConnection(), $this->getGrammar());

		$this->assertEquals(1, count($statements));
		$this->assertEquals('alter table `users` drop index foo', $statements[0]);
	}


	public function testDropForeign()
	{
		$blueprint = new Blueprint('users');
		$blueprint->dropForeign('foo');
		$statements = $blueprint->toSql($this->getConnection(), $this->getGrammar());

		$this->assertEquals(1, count($statements));
		$this->assertEquals('alter table `users` drop foreign key foo', $statements[0]);
	}


	public function testDropTimestamps()
	{
		$blueprint = new Blueprint('users');
		$blueprint->dropTimestamps();
		$statements = $blueprint->toSql($this->getConnection(), $this->getGrammar());

		$this->assertEquals(1, count($statements));
		$this->assertEquals('alter table `users` drop `created_at`, drop `updated_at`', $statements[0]);
	}


	public function testRenameTable()
	{
		$blueprint = new Blueprint('users');
		$blueprint->rename('foo');
		$statements = $blueprint->toSql($this->getConnection(), $this->getGrammar());

		$this->assertEquals(1, count($statements));
		$this->assertEquals('rename table `users` to `foo`', $statements[0]);
	}


	public function testAddingPrimaryKey()
	{
		$blueprint = new Blueprint('users');
		$blueprint->primary('foo', 'bar');
		$statements = $blueprint->toSql($this->getConnection(), $this->getGrammar());

		$this->assertEquals(1, count($statements));
		$this->assertEquals('alter table `users` add primary key bar(`foo`)', $statements[0]);
	}


	public function testAddingUniqueKey()
	{
		$blueprint = new Blueprint('users');
		$blueprint->unique('foo', 'bar');
		$statements = $blueprint->toSql($this->getConnection(), $this->getGrammar());

		$this->assertEquals(1, count($statements));
		$this->assertEquals('alter table `users` add unique bar(`foo`)', $statements[0]);
	}


	public function testAddingIndex()
	{
		$blueprint = new Blueprint('users');
		$blueprint->index(array('foo', 'bar'), 'baz');
		$statements = $blueprint->toSql($this->getConnection(), $this->getGrammar());

		$this->assertEquals(1, count($statements));
		$this->assertEquals('alter table `users` add index baz(`foo`, `bar`)', $statements[0]);
	}


	public function testAddingForeignKey()
	{
		$blueprint = new Blueprint('users');
		$blueprint->foreign('foo_id')->references('id')->on('orders');
		$statements = $blueprint->toSql($this->getConnection(), $this->getGrammar());

		$this->assertEquals(1, count($statements));
		$this->assertEquals('alter table `users` add constraint users_foo_id_foreign foreign key (`foo_id`) references `orders` (`id`)', $statements[0]);
	}


	public function testAddingIncrementingID()
	{
		$blueprint = new Blueprint('users');
		$blueprint->increments('id');
		$statements = $blueprint->toSql($this->getConnection(), $this->getGrammar());

		$this->assertEquals(1, count($statements));
		$this->assertEquals('alter table `users` add `id` int unsigned not null auto_increment primary key', $statements[0]);
	}


	public function testAddingBigIncrementingID()
	{
		$blueprint = new Blueprint('users');
		$blueprint->bigIncrements('id');
		$statements = $blueprint->toSql($this->getConnection(), $this->getGrammar());

		$this->assertEquals(1, count($statements));
		$this->assertEquals('alter table `users` add `id` bigint unsigned not null auto_increment primary key', $statements[0]);
	}


	public function testAddingColumnAfterAnotherColumn()
	{
		$blueprint = new Blueprint('users');
		$blueprint->string('name')->after('foo');
		$statements = $blueprint->toSql($this->getConnection(), $this->getGrammar());

		$this->assertEquals(1, count($statements));
		$this->assertEquals('alter table `users` add `name` varchar(255) not null after `foo`', $statements[0]);
	}


	public function testAddingString()
	{
		$blueprint = new Blueprint('users');
		$blueprint->string('foo');
		$statements = $blueprint->toSql($this->getConnection(), $this->getGrammar());

		$this->assertEquals(1, count($statements));
		$this->assertEquals('alter table `users` add `foo` varchar(255) not null', $statements[0]);

		$blueprint = new Blueprint('users');
		$blueprint->string('foo', 100);
		$statements = $blueprint->toSql($this->getConnection(), $this->getGrammar());

		$this->assertEquals(1, count($statements));
		$this->assertEquals('alter table `users` add `foo` varchar(100) not null', $statements[0]);

		$blueprint = new Blueprint('users');
		$blueprint->string('foo', 100)->nullable()->default('bar');
		$statements = $blueprint->toSql($this->getConnection(), $this->getGrammar());

		$this->assertEquals(1, count($statements));
		$this->assertEquals('alter table `users` add `foo` varchar(100) null default \'bar\'', $statements[0]);

		$blueprint = new Blueprint('users');
		$blueprint->string('foo', 100)->nullable()->default(new Illuminate\Database\Query\Expression('CURRENT TIMESTAMP'));
		$statements = $blueprint->toSql($this->getConnection(), $this->getGrammar());

		$this->assertEquals(1, count($statements));
		$this->assertEquals('alter table `users` add `foo` varchar(100) null default CURRENT TIMESTAMP', $statements[0]);
	}


	public function testAddingText()
	{
		$blueprint = new Blueprint('users');
		$blueprint->text('foo');
		$statements = $blueprint->toSql($this->getConnection(), $this->getGrammar());

		$this->assertEquals(1, count($statements));
		$this->assertEquals('alter table `users` add `foo` text not null', $statements[0]);
	}


	public function testAddingBigInteger()
	{
		$blueprint = new Blueprint('users');
		$blueprint->bigInteger('foo');
		$statements = $blueprint->toSql($this->getConnection(), $this->getGrammar());

		$this->assertEquals(1, count($statements));
		$this->assertEquals('alter table `users` add `foo` bigint not null', $statements[0]);

		$blueprint = new Blueprint('users');
		$blueprint->bigInteger('foo', true);
		$statements = $blueprint->toSql($this->getConnection(), $this->getGrammar());

		$this->assertEquals(1, count($statements));
		$this->assertEquals('alter table `users` add `foo` bigint not null auto_increment primary key', $statements[0]);
	}


	public function testAddingInteger()
	{
		$blueprint = new Blueprint('users');
		$blueprint->integer('foo');
		$statements = $blueprint->toSql($this->getConnection(), $this->getGrammar());

		$this->assertEquals(1, count($statements));
		$this->assertEquals('alter table `users` add `foo` int not null', $statements[0]);

		$blueprint = new Blueprint('users');
		$blueprint->integer('foo', true);
		$statements = $blueprint->toSql($this->getConnection(), $this->getGrammar());

		$this->assertEquals(1, count($statements));
		$this->assertEquals('alter table `users` add `foo` int not null auto_increment primary key', $statements[0]);
	}


	public function testAddingMediumInteger()
	{
		$blueprint = new Blueprint('users');
		$blueprint->mediumInteger('foo');
		$statements = $blueprint->toSql($this->getConnection(), $this->getGrammar());

		$this->assertEquals(1, count($statements));
		$this->assertEquals('alter table `users` add `foo` mediumint not null', $statements[0]);
	}


	public function testAddingSmallInteger()
	{
		$blueprint = new Blueprint('users');
		$blueprint->smallInteger('foo');
		$statements = $blueprint->toSql($this->getConnection(), $this->getGrammar());

		$this->assertEquals(1, count($statements));
		$this->assertEquals('alter table `users` add `foo` smallint not null', $statements[0]);
	}

	public function testAddingTinyInteger()
	{
		$blueprint = new Blueprint('users');
		$blueprint->tinyInteger('foo');
		$statements = $blueprint->toSql($this->getConnection(), $this->getGrammar());

		$this->assertEquals(1, count($statements));
		$this->assertEquals('alter table `users` add `foo` tinyint not null', $statements[0]);
	}


	public function testAddingFloat()
	{
		$blueprint = new Blueprint('users');
		$blueprint->float('foo', 5, 2);
		$statements = $blueprint->toSql($this->getConnection(), $this->getGrammar());

		$this->assertEquals(1, count($statements));
		$this->assertEquals('alter table `users` add `foo` float(5, 2) not null', $statements[0]);
	}


	public function testAddingDouble()
	{
		$blueprint = new Blueprint('users');
		$blueprint->double('foo');
		$statements = $blueprint->toSql($this->getConnection(), $this->getGrammar());

		$this->assertEquals(1, count($statements));
		$this->assertEquals('alter table `users` add `foo` double not null', $statements[0]);
	}


<<<<<<< HEAD
=======
	public function testAddingDoubleSpecifyingPrecision()
	{
		$blueprint = new Blueprint('users');
		$blueprint->double('foo', 15, 8);
		$statements = $blueprint->toSql($this->getConnection(), $this->getGrammar());

		$this->assertEquals(1, count($statements));
		$this->assertEquals('alter table `users` add `foo` double(15, 8) not null', $statements[0]);
	}


>>>>>>> 68c87c9d
	public function testAddingDecimal()
	{
		$blueprint = new Blueprint('users');
		$blueprint->decimal('foo', 5, 2);
		$statements = $blueprint->toSql($this->getConnection(), $this->getGrammar());

		$this->assertEquals(1, count($statements));
		$this->assertEquals('alter table `users` add `foo` decimal(5, 2) not null', $statements[0]);
	}


	public function testAddingBoolean()
	{
		$blueprint = new Blueprint('users');
		$blueprint->boolean('foo');
		$statements = $blueprint->toSql($this->getConnection(), $this->getGrammar());

		$this->assertEquals(1, count($statements));
		$this->assertEquals('alter table `users` add `foo` tinyint(1) not null', $statements[0]);
	}


	public function testAddingEnum()
	{
		$blueprint = new Blueprint('users');
		$blueprint->enum('foo', array('bar', 'baz'));
		$statements = $blueprint->toSql($this->getConnection(), $this->getGrammar());

		$this->assertEquals(1, count($statements));
		$this->assertEquals('alter table `users` add `foo` enum(\'bar\', \'baz\') not null', $statements[0]);
	}


	public function testAddingDate()
	{
		$blueprint = new Blueprint('users');
		$blueprint->date('foo');
		$statements = $blueprint->toSql($this->getConnection(), $this->getGrammar());

		$this->assertEquals(1, count($statements));
		$this->assertEquals('alter table `users` add `foo` date not null', $statements[0]);
	}


	public function testAddingDateTime()
	{
		$blueprint = new Blueprint('users');
		$blueprint->dateTime('foo');
		$statements = $blueprint->toSql($this->getConnection(), $this->getGrammar());

		$this->assertEquals(1, count($statements));
		$this->assertEquals('alter table `users` add `foo` datetime not null', $statements[0]);
	}


	public function testAddingTime()
	{
		$blueprint = new Blueprint('users');
		$blueprint->time('foo');
		$statements = $blueprint->toSql($this->getConnection(), $this->getGrammar());

		$this->assertEquals(1, count($statements));
		$this->assertEquals('alter table `users` add `foo` time not null', $statements[0]);
	}


	public function testAddingTimeStamp()
	{
		$blueprint = new Blueprint('users');
		$blueprint->timestamp('foo');
		$statements = $blueprint->toSql($this->getConnection(), $this->getGrammar());

		$this->assertEquals(1, count($statements));
		$this->assertEquals('alter table `users` add `foo` timestamp default 0 not null', $statements[0]);
	}


	public function testAddingTimeStamps()
	{
		$blueprint = new Blueprint('users');
		$blueprint->timestamps();
		$statements = $blueprint->toSql($this->getConnection(), $this->getGrammar());

		$this->assertEquals(1, count($statements));
		$this->assertEquals('alter table `users` add `created_at` timestamp default 0 not null, add `updated_at` timestamp default 0 not null', $statements[0]);
	}


	public function testAddingBinary()
	{
		$blueprint = new Blueprint('users');
		$blueprint->binary('foo');
		$statements = $blueprint->toSql($this->getConnection(), $this->getGrammar());

		$this->assertEquals(1, count($statements));
		$this->assertEquals('alter table `users` add `foo` blob not null', $statements[0]);
	}


	protected function getConnection()
	{
		return m::mock('Illuminate\Database\Connection');
	}


	public function getGrammar()
	{
		return new Illuminate\Database\Schema\Grammars\MySqlGrammar;
	}

}<|MERGE_RESOLUTION|>--- conflicted
+++ resolved
@@ -383,8 +383,6 @@
 	}
 
 
-<<<<<<< HEAD
-=======
 	public function testAddingDoubleSpecifyingPrecision()
 	{
 		$blueprint = new Blueprint('users');
@@ -396,7 +394,6 @@
 	}
 
 
->>>>>>> 68c87c9d
 	public function testAddingDecimal()
 	{
 		$blueprint = new Blueprint('users');
