<?php

use Mockery as m;
use Symfony\Component\HttpFoundation\Request;
use Illuminate\Auth\Events\Attempting;

class AuthGuardTest extends PHPUnit_Framework_TestCase
{
    public function tearDown()
    {
        m::close();
    }

    public function testBasicReturnsNullOnValidAttempt()
    {
        list($session, $provider, $request, $cookie) = $this->getMocks();
        $guard = m::mock('Illuminate\Auth\SessionGuard[check,attempt]', ['default', $provider, $session]);
        $guard->shouldReceive('check')->once()->andReturn(false);
        $guard->shouldReceive('attempt')->once()->with(['email' => 'foo@bar.com', 'password' => 'secret'])->andReturn(true);
        $request = Symfony\Component\HttpFoundation\Request::create('/', 'GET', [], [], [], ['PHP_AUTH_USER' => 'foo@bar.com', 'PHP_AUTH_PW' => 'secret']);
        $guard->setRequest($request);

        $guard->basic('email');
    }

    public function testBasicReturnsNullWhenAlreadyLoggedIn()
    {
        list($session, $provider, $request, $cookie) = $this->getMocks();
        $guard = m::mock('Illuminate\Auth\SessionGuard[check]', ['default', $provider, $session]);
        $guard->shouldReceive('check')->once()->andReturn(true);
        $guard->shouldReceive('attempt')->never();
        $request = Symfony\Component\HttpFoundation\Request::create('/', 'GET', [], [], [], ['PHP_AUTH_USER' => 'foo@bar.com', 'PHP_AUTH_PW' => 'secret']);
        $guard->setRequest($request);

        $guard->basic('email');
    }

    public function testBasicReturnsResponseOnFailure()
    {
        list($session, $provider, $request, $cookie) = $this->getMocks();
        $guard = m::mock('Illuminate\Auth\SessionGuard[check,attempt]', ['default', $provider, $session]);
        $guard->shouldReceive('check')->once()->andReturn(false);
        $guard->shouldReceive('attempt')->once()->with(['email' => 'foo@bar.com', 'password' => 'secret'])->andReturn(false);
        $request = Symfony\Component\HttpFoundation\Request::create('/', 'GET', [], [], [], ['PHP_AUTH_USER' => 'foo@bar.com', 'PHP_AUTH_PW' => 'secret']);
        $guard->setRequest($request);
        $response = $guard->basic('email');

        $this->assertInstanceOf('Symfony\Component\HttpFoundation\Response', $response);
        $this->assertEquals(401, $response->getStatusCode());
    }

    public function testBasicWithExtraConditions()
    {
        list($session, $provider, $request, $cookie) = $this->getMocks();
        $guard = m::mock('Illuminate\Auth\SessionGuard[check,attempt]', ['default', $provider, $session]);
        $guard->shouldReceive('check')->once()->andReturn(false);
        $guard->shouldReceive('attempt')->once()->with(['email' => 'foo@bar.com', 'password' => 'secret', 'active' => 1])->andReturn(true);
        $request = Symfony\Component\HttpFoundation\Request::create('/', 'GET', [], [], [], ['PHP_AUTH_USER' => 'foo@bar.com', 'PHP_AUTH_PW' => 'secret']);
        $guard->setRequest($request);

        $guard->basic('email', ['active' => 1]);
    }

    public function testAttemptCallsRetrieveByCredentials()
    {
        $guard = $this->getGuard();
        $guard->setDispatcher($events = m::mock('Illuminate\Contracts\Events\Dispatcher'));
        $events->shouldReceive('fire')->once()->with(m::type(Attempting::class));
        $guard->getProvider()->shouldReceive('retrieveByCredentials')->once()->with(['foo']);
        $guard->attempt(['foo']);
    }

    public function testAttemptReturnsUserInterface()
    {
        list($session, $provider, $request, $cookie) = $this->getMocks();
        $guard = $this->getMockBuilder('Illuminate\Auth\SessionGuard')->setMethods(['login'])->setConstructorArgs(['default', $provider, $session, $request])->getMock();
        $guard->setDispatcher($events = m::mock('Illuminate\Contracts\Events\Dispatcher'));
        $events->shouldReceive('fire')->once()->with(m::type(Attempting::class));
        $user = $this->createMock('Illuminate\Contracts\Auth\Authenticatable');
        $guard->getProvider()->shouldReceive('retrieveByCredentials')->once()->andReturn($user);
        $guard->getProvider()->shouldReceive('validateCredentials')->with($user, ['foo'])->andReturn(true);
        $guard->expects($this->once())->method('login')->with($this->equalTo($user));
        $this->assertTrue($guard->attempt(['foo']));
    }

    public function testAttemptReturnsFalseIfUserNotGiven()
    {
        $mock = $this->getGuard();
        $mock->setDispatcher($events = m::mock('Illuminate\Contracts\Events\Dispatcher'));
        $events->shouldReceive('fire')->once()->with(m::type(Attempting::class));
        $mock->getProvider()->shouldReceive('retrieveByCredentials')->once()->andReturn(null);
        $this->assertFalse($mock->attempt(['foo']));
    }

    public function testLoginStoresIdentifierInSession()
    {
        list($session, $provider, $request, $cookie) = $this->getMocks();
        $mock = $this->getMockBuilder('Illuminate\Auth\SessionGuard')->setMethods(['getName'])->setConstructorArgs(['default', $provider, $session, $request])->getMock();
        $user = m::mock('Illuminate\Contracts\Auth\Authenticatable');
        $mock->expects($this->once())->method('getName')->will($this->returnValue('foo'));
        $user->shouldReceive('getAuthIdentifier')->once()->andReturn('bar');
        $mock->getSession()->shouldReceive('set')->with('foo', 'bar')->once();
        $session->shouldReceive('migrate')->once();
        $mock->login($user);
    }

    public function testLoginFiresLoginEvent()
    {
        list($session, $provider, $request, $cookie) = $this->getMocks();
        $mock = $this->getMockBuilder('Illuminate\Auth\SessionGuard')->setMethods(['getName'])->setConstructorArgs(['default', $provider, $session, $request])->getMock();
        $mock->setDispatcher($events = m::mock('Illuminate\Contracts\Events\Dispatcher'));
        $user = m::mock('Illuminate\Contracts\Auth\Authenticatable');
        $events->shouldReceive('fire')->once()->with(m::type('Illuminate\Auth\Events\Login'));
        $mock->expects($this->once())->method('getName')->will($this->returnValue('foo'));
        $user->shouldReceive('getAuthIdentifier')->once()->andReturn('bar');
        $mock->getSession()->shouldReceive('set')->with('foo', 'bar')->once();
        $session->shouldReceive('migrate')->once();
        $mock->login($user);
    }

    public function testIsAuthedReturnsTrueWhenUserIsNotNull()
    {
        $user = m::mock('Illuminate\Contracts\Auth\Authenticatable');
        $mock = $this->getGuard();
        $mock->setUser($user);
        $this->assertTrue($mock->check());
        $this->assertFalse($mock->guest());
    }

    public function testIsAuthedReturnsFalseWhenUserIsNull()
    {
        list($session, $provider, $request, $cookie) = $this->getMocks();
        $mock = $this->getMockBuilder('Illuminate\Auth\SessionGuard')->setMethods(['user'])->setConstructorArgs(['default', $provider, $session, $request])->getMock();
        $mock->expects($this->exactly(2))->method('user')->will($this->returnValue(null));
        $this->assertFalse($mock->check());
        $this->assertTrue($mock->guest());
    }

    public function testUserMethodReturnsCachedUser()
    {
        $user = m::mock('Illuminate\Contracts\Auth\Authenticatable');
        $mock = $this->getGuard();
        $mock->setUser($user);
        $this->assertEquals($user, $mock->user());
    }

    public function testNullIsReturnedForUserIfNoUserFound()
    {
        $mock = $this->getGuard();
        $mock->getSession()->shouldReceive('get')->once()->andReturn(null);
        $this->assertNull($mock->user());
    }

    public function testUserIsSetToRetrievedUser()
    {
        $mock = $this->getGuard();
        $mock->getSession()->shouldReceive('get')->once()->andReturn(1);
        $user = m::mock('Illuminate\Contracts\Auth\Authenticatable');
        $mock->getProvider()->shouldReceive('retrieveById')->once()->with(1)->andReturn($user);
        $this->assertEquals($user, $mock->user());
        $this->assertEquals($user, $mock->getUser());
    }

    public function testLogoutRemovesSessionTokenAndRememberMeCookie()
    {
        list($session, $provider, $request, $cookie) = $this->getMocks();
        $mock = $this->getMockBuilder('Illuminate\Auth\SessionGuard')->setMethods(['getName', 'getRecallerName', 'getRecaller'])->setConstructorArgs(['default', $provider, $session, $request])->getMock();
        $mock->setCookieJar($cookies = m::mock('Illuminate\Cookie\CookieJar'));
        $user = m::mock('Illuminate\Contracts\Auth\Authenticatable');
        $user->shouldReceive('setRememberToken')->once();
        $mock->expects($this->once())->method('getName')->will($this->returnValue('foo'));
        $mock->expects($this->once())->method('getRecallerName')->will($this->returnValue('bar'));
        $mock->expects($this->once())->method('getRecaller')->will($this->returnValue('non-null-cookie'));
        $provider->shouldReceive('updateRememberToken')->once();

        $cookie = m::mock('Symfony\Component\HttpFoundation\Cookie');
        $cookies->shouldReceive('forget')->once()->with('bar')->andReturn($cookie);
        $cookies->shouldReceive('queue')->once()->with($cookie);
        $mock->getSession()->shouldReceive('remove')->once()->with('foo');
        $mock->setUser($user);
        $mock->logout();
        $this->assertNull($mock->getUser());
    }

    public function testLogoutDoesNotEnqueueRememberMeCookieForDeletionIfCookieDoesntExist()
    {
        list($session, $provider, $request, $cookie) = $this->getMocks();
        $mock = $this->getMockBuilder('Illuminate\Auth\SessionGuard')->setMethods(['getName', 'getRecaller'])->setConstructorArgs(['default', $provider, $session, $request])->getMock();
        $mock->setCookieJar($cookies = m::mock('Illuminate\Cookie\CookieJar'));
        $user = m::mock('Illuminate\Contracts\Auth\Authenticatable');
        $user->shouldReceive('setRememberToken')->once();
        $mock->expects($this->once())->method('getName')->will($this->returnValue('foo'));
        $mock->expects($this->once())->method('getRecaller')->will($this->returnValue(null));
        $provider->shouldReceive('updateRememberToken')->once();

        $mock->getSession()->shouldReceive('remove')->once()->with('foo');
        $mock->setUser($user);
        $mock->logout();
        $this->assertNull($mock->getUser());
    }

    public function testLogoutFiresLogoutEvent()
    {
        list($session, $provider, $request, $cookie) = $this->getMocks();
        $mock = $this->getMockBuilder('Illuminate\Auth\SessionGuard')->setMethods(['clearUserDataFromStorage'])->setConstructorArgs(['default', $provider, $session, $request])->getMock();
        $mock->expects($this->once())->method('clearUserDataFromStorage');
        $mock->setDispatcher($events = m::mock('Illuminate\Contracts\Events\Dispatcher'));
        $user = m::mock('Illuminate\Contracts\Auth\Authenticatable');
        $user->shouldReceive('setRememberToken')->once();
        $provider->shouldReceive('updateRememberToken')->once();
        $mock->setUser($user);
        $events->shouldReceive('fire')->once()->with(m::type('Illuminate\Auth\Events\Logout'));
        $mock->logout();
    }

    public function testLoginMethodQueuesCookieWhenRemembering()
    {
        list($session, $provider, $request, $cookie) = $this->getMocks();
        $guard = new Illuminate\Auth\SessionGuard('default', $provider, $session, $request);
        $guard->setCookieJar($cookie);
        $foreverCookie = new Symfony\Component\HttpFoundation\Cookie($guard->getRecallerName(), 'foo');
        $cookie->shouldReceive('forever')->once()->with($guard->getRecallerName(), 'foo|recaller')->andReturn($foreverCookie);
        $cookie->shouldReceive('queue')->once()->with($foreverCookie);
        $guard->getSession()->shouldReceive('set')->once()->with($guard->getName(), 'foo');
        $session->shouldReceive('migrate')->once();
        $user = m::mock('Illuminate\Contracts\Auth\Authenticatable');
        $user->shouldReceive('getAuthIdentifier')->andReturn('foo');
        $user->shouldReceive('getRememberToken')->andReturn('recaller');
        $user->shouldReceive('setRememberToken')->never();
        $provider->shouldReceive('updateRememberToken')->never();
        $guard->login($user, true);
    }

    public function testLoginMethodCreatesRememberTokenIfOneDoesntExist()
    {
        list($session, $provider, $request, $cookie) = $this->getMocks();
        $guard = new Illuminate\Auth\SessionGuard('default', $provider, $session, $request);
        $guard->setCookieJar($cookie);
        $foreverCookie = new Symfony\Component\HttpFoundation\Cookie($guard->getRecallerName(), 'foo');
        $cookie->shouldReceive('forever')->once()->andReturn($foreverCookie);
        $cookie->shouldReceive('queue')->once()->with($foreverCookie);
        $guard->getSession()->shouldReceive('set')->once()->with($guard->getName(), 'foo');
        $session->shouldReceive('migrate')->once();
        $user = m::mock('Illuminate\Contracts\Auth\Authenticatable');
        $user->shouldReceive('getAuthIdentifier')->andReturn('foo');
        $user->shouldReceive('getRememberToken')->andReturn(null);
        $user->shouldReceive('setRememberToken')->once();
        $provider->shouldReceive('updateRememberToken')->once();
        $guard->login($user, true);
    }

    public function testLoginUsingIdLogsInWithUser()
    {
        list($session, $provider, $request, $cookie) = $this->getMocks();
<<<<<<< HEAD
        $guard = $this->getMockBuilder('Illuminate\Auth\SessionGuard')->setMethods(['login', 'user'])->setConstructorArgs(['default', $provider, $session, $request])->getMock();
        $guard->getSession()->shouldReceive('set')->once()->with($guard->getName(), 10);
        $guard->getProvider()->shouldReceive('retrieveById')->once()->with(10)->andReturn($user = m::mock('Illuminate\Contracts\Auth\Authenticatable'));
        $guard->expects($this->once())->method('login')->with($this->equalTo($user), $this->equalTo(false))->will($this->returnValue($user));
=======
        $guard = m::mock('Illuminate\Auth\SessionGuard', ['default', $provider, $session])->makePartial();

        $user = m::mock('Illuminate\Contracts\Auth\Authenticatable');
        $guard->getProvider()->shouldReceive('retrieveById')->once()->with(10)->andReturn($user);
        $guard->shouldReceive('login')->once()->with($user, false);
>>>>>>> a6ddacb5

        $this->assertEquals($user, $guard->loginUsingId(10));
    }

    public function testLoginUsingIdFailure()
    {
        list($session, $provider, $request, $cookie) = $this->getMocks();
        $guard = m::mock('Illuminate\Auth\SessionGuard', ['default', $provider, $session])->makePartial();

        $guard->getProvider()->shouldReceive('retrieveById')->once()->with(11)->andReturn(null);
        $guard->shouldNotReceive('login');

        $this->assertFalse($guard->loginUsingId(11));
    }

    public function testOnceUsingIdSetsUser()
    {
        list($session, $provider, $request, $cookie) = $this->getMocks();
        $guard = m::mock('Illuminate\Auth\SessionGuard', ['default', $provider, $session])->makePartial();

        $user = m::mock('Illuminate\Contracts\Auth\Authenticatable');
        $guard->getProvider()->shouldReceive('retrieveById')->once()->with(10)->andReturn($user);
        $guard->shouldReceive('setUser')->once()->with($user);

        $this->assertTrue($guard->onceUsingId(10));
    }

    public function testOnceUsingIdFailure()
    {
        list($session, $provider, $request, $cookie) = $this->getMocks();
        $guard = m::mock('Illuminate\Auth\SessionGuard', ['default', $provider, $session])->makePartial();

        $guard->getProvider()->shouldReceive('retrieveById')->once()->with(11)->andReturn(null);
        $guard->shouldNotReceive('setUser');

        $this->assertFalse($guard->onceUsingId(11));
    }

    public function testUserUsesRememberCookieIfItExists()
    {
        $guard = $this->getGuard();
        list($session, $provider, $request, $cookie) = $this->getMocks();
        $request = Symfony\Component\HttpFoundation\Request::create('/', 'GET', [], [$guard->getRecallerName() => 'id|recaller']);
        $guard = new Illuminate\Auth\SessionGuard('default', $provider, $session, $request);
        $guard->getSession()->shouldReceive('get')->once()->with($guard->getName())->andReturn(null);
        $user = m::mock('Illuminate\Contracts\Auth\Authenticatable');
        $guard->getProvider()->shouldReceive('retrieveByToken')->once()->with('id', 'recaller')->andReturn($user);
        $user->shouldReceive('getAuthIdentifier')->once()->andReturn('bar');
        $guard->getSession()->shouldReceive('set')->with($guard->getName(), 'bar')->once();
        $session->shouldReceive('migrate')->once();
        $this->assertEquals($user, $guard->user());
        $this->assertTrue($guard->viaRemember());
    }

    protected function getGuard()
    {
        list($session, $provider, $request, $cookie) = $this->getMocks();

        return new Illuminate\Auth\SessionGuard('default', $provider, $session, $request);
    }

    protected function getMocks()
    {
        return [
            m::mock('Symfony\Component\HttpFoundation\Session\SessionInterface'),
            m::mock('Illuminate\Contracts\Auth\UserProvider'),
            Symfony\Component\HttpFoundation\Request::create('/', 'GET'),
            m::mock('Illuminate\Cookie\CookieJar'),
        ];
    }

    protected function getCookieJar()
    {
        return new Illuminate\Cookie\CookieJar(Request::create('/foo', 'GET'), m::mock('Illuminate\Contracts\Encryption\Encrypter'), ['domain' => 'foo.com', 'path' => '/', 'secure' => false, 'httpOnly' => false]);
    }
}<|MERGE_RESOLUTION|>--- conflicted
+++ resolved
@@ -252,18 +252,12 @@
     public function testLoginUsingIdLogsInWithUser()
     {
         list($session, $provider, $request, $cookie) = $this->getMocks();
-<<<<<<< HEAD
-        $guard = $this->getMockBuilder('Illuminate\Auth\SessionGuard')->setMethods(['login', 'user'])->setConstructorArgs(['default', $provider, $session, $request])->getMock();
-        $guard->getSession()->shouldReceive('set')->once()->with($guard->getName(), 10);
-        $guard->getProvider()->shouldReceive('retrieveById')->once()->with(10)->andReturn($user = m::mock('Illuminate\Contracts\Auth\Authenticatable'));
-        $guard->expects($this->once())->method('login')->with($this->equalTo($user), $this->equalTo(false))->will($this->returnValue($user));
-=======
+
         $guard = m::mock('Illuminate\Auth\SessionGuard', ['default', $provider, $session])->makePartial();
 
         $user = m::mock('Illuminate\Contracts\Auth\Authenticatable');
         $guard->getProvider()->shouldReceive('retrieveById')->once()->with(10)->andReturn($user);
         $guard->shouldReceive('login')->once()->with($user, false);
->>>>>>> a6ddacb5
 
         $this->assertEquals($user, $guard->loginUsingId(10));
     }
