--- conflicted
+++ resolved
@@ -78,15 +78,12 @@
 - Allow "dot" notation access into session arrays.
 - Added `smallInteger` to query builder.
 - Added `dd` and `array_pull` helpers.
-<<<<<<< HEAD
 - Fix bug that caused plualizer to not respect casing.
 - Fix attribute handling bug in validation messages like `required_if`, etc.
 - Include CSRF tokens by default in every non-GET form.
 - `updated_at` model timestamps are now automatically handled for ad-hoc queries.
 - Allow pattern filters to be specified with an HTTP verb constraint.
-=======
 - Added `bigint` and `mediumint` on schema builder
->>>>>>> dab7f0d6
 
 ## Beta 4
 
